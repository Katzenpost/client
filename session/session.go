--- conflicted
+++ resolved
@@ -281,11 +281,8 @@
 	case cConstants.SurbTypeKaetzchen, cConstants.SurbTypeInternal:
 		msg.Reply = plaintext[2:]
 		s.replyNotifyMap[*msg.ID].Unlock()
-<<<<<<< HEAD
+		s.messageIDMap[*msg.ID] = msg
 		delete(s.replyNotifyMap, *msg.ID)
-=======
-		s.messageIDMap[*msg.ID] = msg
->>>>>>> 2d7d0b05
 	default:
 		s.log.Warningf("Discarding SURB %v: Unknown type: 0x%02x", idStr, msg.SURBType)
 	}
